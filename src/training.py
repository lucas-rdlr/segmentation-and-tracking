--- conflicted
+++ resolved
@@ -199,11 +199,6 @@
 
     train_losses = []
     val_losses = []
-<<<<<<< HEAD
-=======
-    train_acc = []
-    val_acc = []
->>>>>>> 4b6cee5e
     dices =  []
     ious = []
     
@@ -235,7 +230,6 @@
         # Epoch loss and accuracy
         train_epoch_loss /= len(train_dataloader)
         train_losses.append(train_epoch_loss)
-        train_acc.append(0) # cannot compute the value
 
         if val_dataloader is not None:
             val_epoch_loss = 0
@@ -291,20 +285,10 @@
                 ious.append(iou.item())
                 val_epoch_loss /= len(val_dataloader)
                 val_losses.append(val_epoch_loss)
-<<<<<<< HEAD
 
                 if early_stopping is not None:
                     if early_stopping(model, val_epoch_loss):
                         return train_losses, val_losses, dices, ious
-=======
-
-                val_epoch_accuracy = val_epoch_correct / val_epoch_total
-                val_acc.append(val_epoch_accuracy.item())
-
-                if early_stopping is not None:
-                    if early_stopping(model, val_epoch_loss):
-                        return train_losses, val_losses, train_acc, val_acc, dices, ious
->>>>>>> 4b6cee5e
 
             print(f'Epoch: {epoch}/{epochs}, Train loss: {train_epoch_loss:.4f}, Val loss: {val_epoch_loss:.4f}, '
                     f'Dice: {dice:.4}, IoU: {iou:.4}')
@@ -312,8 +296,4 @@
         else:
             print(f'Epoch: {epoch}/{epochs}, Train loss: {train_epoch_loss:.4f}')    
 
-<<<<<<< HEAD
-    return train_losses, val_losses, dices, ious
-=======
-    return train_losses, val_losses, train_acc, val_acc, dices, ious
->>>>>>> 4b6cee5e
+    return train_losses, val_losses, dices, ious