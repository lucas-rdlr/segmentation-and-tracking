--- conflicted
+++ resolved
@@ -78,8 +78,6 @@
             if len(self.images_names) != len(self.masks_names):
                 print("Number of images and masks do not match")
                 return 0
-<<<<<<< HEAD
-=======
             
             else:
                 return len(self.images_names)
@@ -197,10 +195,11 @@
         
     def __len__(self):
 
-        if len(self.images_names) != len(self.masks_names):
-            print("Number of images and masks do not match")
-            return 0
->>>>>>> 4b6cee5e
+        if self.type == 'train':
+
+            if len(self.images_names) != len(self.masks_names):
+                print("Number of images and masks do not match")
+                return 0
         
         return len(self.images_names)
         
@@ -220,9 +219,6 @@
                 transforms.ToTensor(),
                 transforms.Resize(self.shape, antialias=True)
             ])
-        
-        else:
-            transform = transforms.ToTensor()
 
         else:
             transform = transforms.ToTensor()
@@ -231,57 +227,16 @@
             return transform(img)
         
         if self.name.startswith('Cell Challenge'):
-            mask = tiff.imread(self.masks_names[idx])
-        
-        else:
-<<<<<<< HEAD
+            mask = tiff.imread(self.masks_names[idx]) > 0
+        
+        else:
             mask = cv2.imread(self.masks_names[idx], cv2.IMREAD_GRAYSCALE) > 0
 
         img = transform(img)
         mask = transform(mask.astype(np.float16))
 
         return img, mask
-=======
-            mask = cv2.imread(self.masks_names[idx], cv2.IMREAD_GRAYSCALE)
-
-        obj_ids = np.unique(mask)  # instances in the mask 
-        obj_ids = obj_ids[1:]      # background doesn't count
-        num_objs = len(obj_ids)    # total number of instances
-    
-        # Tensor with mask for each of the instances
-        masks = np.zeros((num_objs , mask.shape[0] , mask.shape[1]))
-        boxes = []
-        for i,obj in enumerate(obj_ids):
-            masks[i][mask == obj] = True
-
-            pos = np.where(masks[i])
-            xmin = np.min(pos[1])
-            xmax = np.max(pos[1])
-            ymin = np.min(pos[0])
-            ymax = np.max(pos[0])
-            boxes.append([xmin , ymin , xmax , ymax])
-        
-        # mask = mask > 0
-            
-        boxes = torch.as_tensor(boxes , dtype = torch.float32)
-        labels = torch.ones((num_objs,) , dtype = torch.int64)
-
-        img = transform(img)
-        mask = transform(mask.astype(np.float16))
-        
-        # img = Image.fromarray(img).convert("RGB")         # shape (3, W, H)
-        # img = transforms.ToTensor()(img)                  # shape (3, H, W)
-        # mask = torch.as_tensor(masks, dtype=torch.uint8)  # shape (1, H, W)
-        # mask = transforms.Resize(self.shape, antialias=True)(mask)
->>>>>>> 4b6cee5e
-        
-        target = {}
-        target["boxes"] = boxes
-        target["labels"] = labels
-        target["masks"] = mask
-
-        return img, target
-    
+        
 
 #####################################################################
 
@@ -314,7 +269,7 @@
              black and white) but doing so is neccesary to implement the Mask RCNN arquitecture.
     """
 
-    def __init__(self, name, img_path, mask_path, type, channels, normalize, shape, transforms):
+    def __init__(self, name, type, channels, normalize, shape, transforms):
 
         if normalize:
             images_path = f'data/external/2D/{name}/normalized'
@@ -322,12 +277,6 @@
         else:
             images_path = f'data/external/2D/{name}/images'
         
-        if img_path is not None:
-            images_path = img_path
-        
-        if mask_path is not None:
-            masks_path = mask_path
-
         images_total = os.listdir(images_path)
 
         if channels == 3:
@@ -348,7 +297,7 @@
             images_names.append(img_path)
 
             if type == 'train':
-                # masks_path = f'data/external/2D/{name}/masks'
+                masks_path = f'data/external/2D/{name}/masks'
                 masks_total = os.listdir(masks_path)
                 mask_path = os.path.join(masks_path,masks_total[i])
                 masks_names.append(mask_path)
@@ -370,7 +319,7 @@
             if len(self.images_names) != len(self.masks_names):
                 print("Number of images and masks do not match")
                 return 0
-            
+        
         return len(self.images_names)
         
     def __getitem__(self, idx):
@@ -385,27 +334,367 @@
             transform = self.transforms
         
         elif self.shape is not None:
-            transform = transforms.Resize(self.shape, antialias=True)
-
-        else:
-            transform = None
-
-        # else:
-        #     transform = transforms.ToTensor()
+            transform = transforms.Compose([
+                transforms.ToTensor(),
+                transforms.Resize(self.shape, antialias=True)
+            ])
+        
+        else:
+            transform = transforms.ToTensor()
 
         if self.type == 'test':
-            return transforms.ToTensor()(img)
+            return transform(img)
         
         if self.name.startswith('Cell Challenge'):
             mask = tiff.imread(self.masks_names[idx])
         
         else:
-            mask = cv2.imread(self.masks_names[idx], cv2.IMREAD_GRAYSCALE)
+            mask = cv2.imread(self.masks_names[idx], cv2.IMREAD_GRAYSCALE) > 0
+
+        if self.transforms is not None:
+            augmented = self.transforms(image=img, mask=mask)
+
+            # Retrieve the augmented image and mask with shape depending on Crop of transformation
+            img = augmented['image']  # shape (H, W)
+            mask = augmented['mask']  # shape (H, W)
+
+            # This dataset contains only one channel intead of 3
+            img = transforms.ToTensor()(img) # shape (1, H, W)
+            mask = transforms.ToTensor()(mask) # shape (1, H, W)
+            
+            return img, mask
+    
+        else:
+            img = transform(img)
+            mask = transform(mask)
+
+            return img, mask
+        
+
+#####################################################################
+
+
+class Embed_Segmentation_Dataset(Dataset):
+    """
+    Creates a Dataset out of all possible in http://celltrackingchallenge.net/ and prepares
+    it to use it with a UNet Neural Network.
+
+    Inputs:
+        - cell_type (str): cell type of dataset to create.
+        - transforms (albumentations.Compose): transformation for data augmentation taking as inputs
+                both images and masks. It is important that the images and masks are cropped in such a
+                way that they are compatible with the UNet arquitecture.
+        - test (bool): indicating wether its training or testing. If false, both images and masks
+                will be taken in place.
+
+    Outputs (list): containing [images, masks] properly transformed to tensors and cropped so that
+             they can be feed to the UNet when in training and only images if in test mode.
+
+    Remarks: Cell Challenge Datasets are divided in two folders (time 01 and 02) corresponding to
+             different measures. This function merges both folders to create a unique dataset instead
+             of creating two different ones and training the UNet in different steps.
+    """
+
+    def __init__(self, transforms=None, test=False):
+
+        if not test:
+            self.image_path = f'data/external/EmbedSeg/Mouse-Skull-Nuclei-CBG/train/images'
+            self.mask_path = f'data/external/EmbedSeg/Mouse-Skull-Nuclei-CBG/train/masks'
+
+        else:
+            self.image_path = f'data/external/EmbedSeg/Mouse-Skull-Nuclei-CBG/test/images'
+            self.mask_path = f'data/external/EmbedSeg/Mouse-Skull-Nuclei-CBG/test/masks'
+
+        self.image_names = sorted(os.listdir(self.image_path))
+        self.masks_names = sorted(os.listdir(self.mask_path))
+        self.transforms = transforms
+
+        self.test = test
+        
+    def __len__(self):
+        
+        return len(self.image_names)
+        
+    def __getitem__(self, idx):
+
+        # Transformation for test mode or self.transform = None
+        transform = transforms.Compose([
+            transforms.ToTensor()
+        ])
+
+        image_name = os.path.join(self.image_path, self.image_names[idx])
+        img = tiff.imread(image_name).astype(np.float16)         # shape (z, 443, 512)
+        slice = np.random.randint(0,img.shape[0])
+        img = transform(img[slice])                  # shape (1, 443, 512)
+
+        # Training mode
+        mask_name = os.path.join(self.mask_path, self.masks_names[idx])
+        mask = tiff.imread(mask_name)[slice].astype(np.float32) > 0  # shape (443, 512)
+        mask = transform(mask)  
+
+        if self.transforms is not None:
+            augmented = self.transforms(image=img, mask=mask)
+
+            # Retrieve the augmented image and mask with shape depending on Crop of transformation
+            img = augmented['image']  # shape (H, W)
+            mask = augmented['mask']  # shape (H, W)
+
+            # This dataset contains only one channel intead of 3
+            img = transforms.ToTensor()(img) # shape (1, H, W)
+            mask = transforms.ToTensor()(mask) # shape (1, H, W)
+            
+            return img, mask
+    
+        else:
+
+            return img, mask
+
+    
+#####################################################################
+
+
+class Cell_Challenge_Segmentation_Dataset(Dataset):
+    """
+    Creates a Dataset out of all possible in http://celltrackingchallenge.net/ and prepares
+    it to use it with a UNet Neural Network.
+
+    Inputs:
+        - cell_type (str): cell type of dataset to create.
+        - transforms (albumentations.Compose): transformation for data augmentation taking as inputs
+                both images and masks. It is important that the images and masks are cropped in such a
+                way that they are compatible with the UNet arquitecture.
+        - test (bool): indicating wether its training or testing. If false, both images and masks
+                will be taken in place.
+
+    Outputs (list): containing [images, masks] properly transformed to tensors and cropped so that
+             they can be feed to the UNet when in training and only images if in test mode.
+
+    Remarks: Cell Challenge Datasets are divided in two folders (time 01 and 02) corresponding to
+             different measures. This function merges both folders to create a unique dataset instead
+             of creating two different ones and training the UNet in different steps.
+    """
+
+    def __init__(self, cell_type, transforms=None, test=False):
+
+        self.cell_type = cell_type
+
+        if not test:
+            self.image_path1 = f'data/external/Cell Challenge/training_data/{self.cell_type}/01'
+            self.image_path2 = f'data/external/Cell Challenge/training_data/{self.cell_type}/02'
+            self.mask_path1 = f'data/external/Cell Challenge/training_data/{self.cell_type}/01_ST/SEG'
+            self.mask_path2 = f'data/external/Cell Challenge/training_data/{self.cell_type}/02_ST/SEG'
+            self.names1 = sorted(os.listdir(self.mask_path1))
+            self.names2 = sorted(os.listdir(self.mask_path2))
+
+        else:
+            self.image_path1 = f'data/external/Cell Challenge/test_data/{self.cell_type}/01'
+            self.image_path2 = f'data/external/Cell Challenge/test_data/{self.cell_type}/02'
+            self.names1 = sorted(os.listdir(self.image_path1))
+            self.names2 = sorted(os.listdir(self.image_path2))
+        
+        self.transforms = transforms
+
+        self.test = test
+        
+    def __len__(self):
+        
+        return len(self.names1 + self.names2)
+        
+    def __getitem__(self, idx):
+
+        # Transformation for test mode or self.transform = None
+        transform = transforms.Compose([
+            transforms.ToTensor(),
+            transforms.CenterCrop((432,512))
+        ])
+
+        if self.test:
+            # slice = np.random.randint(0,5)  # selects a random slice in Z
+            slice = 0
+
+            if idx < len(self.names1):
+                image_name = os.path.join(self.image_path1, self.names1[idx])
+            
+            else:
+                image_name = os.path.join(self.image_path2, self.names2[idx-len(self.names1)])
+                
+            img = tiff.imread(image_name)[slice]  # shape (443, 512)
+            img = transform(img)                  # shape (1, 443, 512)
+
+            return img
+
+        # Training mode
+        if idx < len(self.names1):
+            name = self.names1[idx].split(".")[0]  # [man_segidx, tif]
+
+        else:
+            name = self.names2[idx-len(self.names1)].split(".")[0]
+
+        # Extract image index and slice out of mask file name
+        split = name.split("_")   # [man, segidx]
+        image_idx = split[1][3:]  # idx
+        # image_slice = split[3]   # slice
+
+        # Path to images and mask corresponding to the same measure
+        if idx < len(self.names1):
+            image_name = os.path.join(self.image_path1, f't{image_idx}.tif')
+            mask_name = os.path.join(self.mask_path1, self.names1[idx])
+        
+        else:
+            image_name = os.path.join(self.image_path2, f't{image_idx}.tif')
+            mask_name = os.path.join(self.mask_path2, self.names2[idx-len(self.names1)])
+
+        img = tiff.imread(image_name)[0]                         # shape (443, 512)
+        mask = tiff.imread(mask_name)[0].astype(np.float32) > 0  # shape (443, 512)
+        
+        if self.transforms is not None:
+            augmented = self.transforms(image=img, mask=mask)
+
+            # Retrieve the augmented image and mask with shape depending on Crop of transformation
+            img = augmented['image']  # shape (H, W)
+            mask = augmented['mask']  # shape (H, W)
+
+            # This dataset contains only one channel intead of 3
+            img = transforms.ToTensor()(img) # shape (1, H, W)
+            mask = transforms.ToTensor()(mask) # shape (1, H, W)
+            
+            return img, mask
+    
+        else:
+            img = transform(img)
+            mask = transform(mask)
+
+            return img, mask
+    
+
+#####################################################################
+
+
+class Cell_Challenge_MaskRCNN_Dataset(Dataset):
+    """
+    Creates a Dataset out of all possible in http://celltrackingchallenge.net/ and prepares
+    it to use it with Mask RCNN pretrained model from PyTorch.
+
+    Inputs:
+        - cell_type (str): cell type of dataset to create.
+        - transforms (albumentations.Compose): transformation for data augmentation taking as inputs
+                both images and masks.
+        - test (bool): indicating wether its training or testing. If false, both images and masks
+                will be taken in place.
+        - binary (bool): indicating wether perform semantic (true) or instance segmentation.
+
+    Outputs (list): containing [images, target] where the images are tensors with 3 channels and targets
+        contains:
+             - boxes: coordinates for box detection of the instances.
+             - labels: vector of int values for different instances only if binary = False. If not,
+                       the tensor will be of ones of length the number of instances.
+             - masks: tensor of [number_instances, H, W] containing the mask for each of the instances.
+                      If binary=True, number_instances=1 having a global mask.
+
+    Remarks: Cell Challenge Datasets are divided in two folders (time 01 and 02) corresponding to
+             different measures. This function merges both folders to create a unique dataset instead
+             of creating two different ones and training the UNet in different steps.
+             I this case, the 3 channels of the images are the same (since the original images are in
+             black and white) but doing so is neccesary to implement the Mask RCNN arquitecture.
+    """
+
+    def __init__(self, cell_type, transforms=None, test=False, binary=True):
+
+        self.cell_type = cell_type
+
+        if not test:
+            self.image_path1 = f'data/external/Cell Challenge/training_data/{self.cell_type}/01'
+            self.image_path2 = f'data/external/Cell Challenge/training_data/{self.cell_type}/02'
+            self.mask_path1 = f'data/external/Cell Challenge/training_data/{self.cell_type}/01_GT/SEG'
+            self.mask_path2 = f'data/external/Cell Challenge/training_data/{self.cell_type}/02_GT/SEG'
+            self.names1 = sorted(os.listdir(self.mask_path1))
+            self.names2 = sorted(os.listdir(self.mask_path2))
+
+        else:
+            self.image_path1 = f'data/external/Cell Challenge/test_data/{self.cell_type}/01'
+            self.image_path2 = f'data/external/Cell Challenge/test_data/{self.cell_type}/02'
+            self.names1 = sorted(os.listdir(self.image_path1))
+            self.names2 = sorted(os.listdir(self.image_path2))
+
+        self.binary = binary
+
+        self.transforms = transforms
+
+        self.test = test
+        
+    def __len__(self):
+        
+        return len(self.names1 + self.names2)
+        
+    def __getitem__(self, idx):
+
+        if self.test:
+            # slice = np.random.randint(0,5)  # selects a random slice in Z
+            slice = 0
+
+            if idx < len(self.names1):
+                image_name = os.path.join(self.image_path1, self.names1[idx])
+            
+            else:
+                image_name = os.path.join(self.image_path2, self.names2[idx-len(self.names1)])
+                
+            img = tiff.imread(image_name)[slice]  # shape (443, 512)
+            img = transforms.ToTensor()(img) # shape (1, 443, 512)
+
+            return img
+        
+        # Training mode
+        if idx < len(self.names1):
+            name = self.names1[idx].split(".")[0]  # [man_seg_idx_slice, tif]
+
+        else:
+            name = self.names2[idx-len(self.names1)].split(".")[0]
+        
+        # Extract image index and slice out of mask file name
+        split = name.split("_")  # [man_seg, idx, slice]
+        image_idx = split[2]     # idx
+        image_slice = split[3]   # slice
+
+        # Path to images and mask corresponding to the same measure
+        if idx < len(self.names1):
+            image_name = os.path.join(self.image_path1, f't{image_idx}.tif')
+            mask_name = os.path.join(self.mask_path1, self.names1[idx])
+        
+        else:
+            image_name = os.path.join(self.image_path2, f't{image_idx}.tif')
+            mask_name = os.path.join(self.mask_path2, self.names2[idx-len(self.names1)])
+
+        img = tiff.imread(image_name)[int(image_slice)]   # shape (443, 512)
+        mask = tiff.imread(mask_name).astype(np.float32)  # shape (443, 512)
 
         obj_ids = np.unique(mask)  # instances in the mask 
         obj_ids = obj_ids[1:]      # background doesn't count
         num_objs = len(obj_ids)    # total number of instances
-    
+
+        # Only semantic (not instance) segmentation
+        if self.binary:
+            mask = mask > 0
+
+        if self.transforms is not None:
+            num_objs = 0
+
+            # Perform data augmentation assuring that there is a cell in the image
+            while num_objs < 1:
+                augmented = self.transforms(image=img, mask=mask)
+
+                # Retrieve the augmented image and mask
+                img_augmented = augmented['image']
+                mask_augmented = augmented['mask']
+
+                # Check if there are instances in the augmentations
+                obj_ids = np.unique(mask_augmented)
+                obj_ids = obj_ids[1:]
+                num_objs = len(obj_ids)
+        
+            # H and W correspond to the Crop made. If not, (443,512)
+            img = img_augmented    # shape (H, W)
+            mask = mask_augmented  # shape (H, W)
+
         # Tensor with mask for each of the instances
         masks = np.zeros((num_objs , mask.shape[0] , mask.shape[1]))
         boxes = []
@@ -421,255 +710,6 @@
             
         boxes = torch.as_tensor(boxes , dtype = torch.float32)
         labels = torch.ones((num_objs,) , dtype = torch.int64)
-        masks = torch.as_tensor(masks , dtype = torch.uint8)
-
-        img = transforms.ToTensor()(img)
-
-        if transform is not None:
-            img = transform(img)
-            masks = transform(masks)
-
-        # masks = transform(masks.transpose([1,2,0])).type(torch.uint8)
-        # idxs = masks > 0
-
-        # masks = torch.zeros_like(masks)
-        # masks[idxs] = 1
-        
-        target = {}
-        target["boxes"] = boxes
-        target["labels"] = labels
-        target["masks"] = masks
-
-        return img, target
-    
-
-#####################################################################
-
-
-class Embed_Segmentation_Dataset(Dataset):
-    """
-    Creates a Dataset out of all possible in http://celltrackingchallenge.net/ and prepares
-    it to use it with a UNet Neural Network.
-
-    Inputs:
-        - cell_type (str): cell type of dataset to create.
-        - transforms (albumentations.Compose): transformation for data augmentation taking as inputs
-                both images and masks. It is important that the images and masks are cropped in such a
-                way that they are compatible with the UNet arquitecture.
-        - test (bool): indicating wether its training or testing. If false, both images and masks
-                will be taken in place.
-
-    Outputs (list): containing [images, masks] properly transformed to tensors and cropped so that
-             they can be feed to the UNet when in training and only images if in test mode.
-
-    Remarks: Cell Challenge Datasets are divided in two folders (time 01 and 02) corresponding to
-             different measures. This function merges both folders to create a unique dataset instead
-             of creating two different ones and training the UNet in different steps.
-    """
-
-    def __init__(self, transforms=None, test=False):
-
-        if not test:
-            self.image_path = f'data/external/EmbedSeg/Mouse-Skull-Nuclei-CBG/train/images'
-            self.mask_path = f'data/external/EmbedSeg/Mouse-Skull-Nuclei-CBG/train/masks'
-
-        else:
-            self.image_path = f'data/external/EmbedSeg/Mouse-Skull-Nuclei-CBG/test/images'
-            self.mask_path = f'data/external/EmbedSeg/Mouse-Skull-Nuclei-CBG/test/masks'
-
-        self.image_names = sorted(os.listdir(self.image_path))
-        self.masks_names = sorted(os.listdir(self.mask_path))
-        self.transforms = transforms
-
-        self.test = test
-        
-    def __len__(self):
-        
-        return len(self.image_names)
-        
-    def __getitem__(self, idx):
-
-        # Transformation for test mode or self.transform = None
-        transform = transforms.Compose([
-            transforms.ToTensor()
-        ])
-
-        image_name = os.path.join(self.image_path, self.image_names[idx])
-        img = tiff.imread(image_name).astype(np.float16)         # shape (z, 443, 512)
-        slice = np.random.randint(0,img.shape[0])
-        img = transform(img[slice])                  # shape (1, 443, 512)
-
-        # Training mode
-        mask_name = os.path.join(self.mask_path, self.masks_names[idx])
-        mask = tiff.imread(mask_name)[slice].astype(np.float32) > 0  # shape (443, 512)
-        mask = transform(mask)  
-
-        if self.transforms is not None:
-            augmented = self.transforms(image=img, mask=mask)
-
-            # Retrieve the augmented image and mask with shape depending on Crop of transformation
-            img = augmented['image']  # shape (H, W)
-            mask = augmented['mask']  # shape (H, W)
-
-            # This dataset contains only one channel intead of 3
-            img = transforms.ToTensor()(img) # shape (1, H, W)
-            mask = transforms.ToTensor()(mask) # shape (1, H, W)
-            
-            return img, mask
-    
-        else:
-
-            return img, mask
-
-<<<<<<< HEAD
-    
-#####################################################################
-=======
-#####################################################################
-
-
-class Cell_Challenge_MaskRCNN_Dataset(Dataset):
-    """
-    Creates a Dataset out of all possible in http://celltrackingchallenge.net/ and prepares
-    it to use it with Mask RCNN pretrained model from PyTorch.
-
-    Inputs:
-        - cell_type (str): cell type of dataset to create.
-        - transforms (albumentations.Compose): transformation for data augmentation taking as inputs
-                both images and masks.
-        - test (bool): indicating wether its training or testing. If false, both images and masks
-                will be taken in place.
-        - binary (bool): indicating wether perform semantic (true) or instance segmentation.
-
-    Outputs (list): containing [images, target] where the images are tensors with 3 channels and targets
-        contains:
-             - boxes: coordinates for box detection of the instances.
-             - labels: vector of int values for different instances only if binary = False. If not,
-                       the tensor will be of ones of length the number of instances.
-             - masks: tensor of [number_instances, H, W] containing the mask for each of the instances.
-                      If binary=True, number_instances=1 having a global mask.
-
-    Remarks: Cell Challenge Datasets are divided in two folders (time 01 and 02) corresponding to
-             different measures. This function merges both folders to create a unique dataset instead
-             of creating two different ones and training the UNet in different steps.
-             I this case, the 3 channels of the images are the same (since the original images are in
-             black and white) but doing so is neccesary to implement the Mask RCNN arquitecture.
-    """
-
-    def __init__(self, cell_type, transforms=None, test=False, binary=True):
-
-        self.cell_type = cell_type
-
-        if not test:
-            self.image_path1 = f'data/external/2D/Cell Challenge/train/{self.cell_type}/01'
-            self.image_path2 = f'data/external/2D/Cell Challenge/train/{self.cell_type}/02'
-            self.mask_path1 = f'data/external/2D/Cell Challenge/train/{self.cell_type}/01_GT/SEG'
-            self.mask_path2 = f'data/external/2D/Cell Challenge/train/{self.cell_type}/02_GT/SEG'
-            self.names1 = sorted(os.listdir(self.mask_path1))
-            self.names2 = sorted(os.listdir(self.mask_path2))
-
-        else:
-            self.image_path1 = f'data/external/2D/Cell Challenge/test/{self.cell_type}/01'
-            self.image_path2 = f'data/external/2D/Cell Challenge/test/{self.cell_type}/02'
-            self.names1 = sorted(os.listdir(self.image_path1))
-            self.names2 = sorted(os.listdir(self.image_path2))
-
-        self.binary = binary
-
-        self.transforms = transforms
-
-        self.test = test
-        
-    def __len__(self):
-        
-        return len(self.names1 + self.names2)
-        
-    def __getitem__(self, idx):
-
-        if self.test:
-            # slice = np.random.randint(0,5)  # selects a random slice in Z
-            slice = 0
-
-            if idx < len(self.names1):
-                image_name = os.path.join(self.image_path1, self.names1[idx])
-            
-            else:
-                image_name = os.path.join(self.image_path2, self.names2[idx-len(self.names1)])
-                
-            img = tiff.imread(image_name)[slice]  # shape (443, 512)
-            img = transforms.ToTensor()(img) # shape (1, 443, 512)
-
-            return img
-        
-        # Training mode
-        if idx < len(self.names1):
-            name = self.names1[idx].split(".")[0]  # [man_seg_idx_slice, tif]
-
-        else:
-            name = self.names2[idx-len(self.names1)].split(".")[0]
-        
-        # Extract image index and slice out of mask file name
-        image_idx = name[7:10]     # idx
-
-        # split = name.split("_")  # [man_seg, idx, slice]
-        # image_idx = split[2]     # idx
-        # image_slice = split[3]   # slice
-
-        # Path to images and mask corresponding to the same measure
-        if idx < len(self.names1):
-            image_name = os.path.join(self.image_path1, f't{image_idx}.tif')
-            mask_name = os.path.join(self.mask_path1, self.names1[idx])
-        
-        else:
-            image_name = os.path.join(self.image_path2, f't{image_idx}.tif')
-            mask_name = os.path.join(self.mask_path2, self.names2[idx-len(self.names1)])
-
-        img = tiff.imread(image_name)#[int(image_slice)]   # shape (443, 512)
-        mask = tiff.imread(mask_name).astype(np.float32)  # shape (443, 512)
-
-        obj_ids = np.unique(mask)  # instances in the mask 
-        obj_ids = obj_ids[1:]      # background doesn't count
-        num_objs = len(obj_ids)    # total number of instances
-
-        # Only semantic (not instance) segmentation
-        if self.binary:
-            mask = mask > 0
-
-        if self.transforms is not None:
-            num_objs = 0
-
-            # Perform data augmentation assuring that there is a cell in the image
-            while num_objs < 1:
-                augmented = self.transforms(image=img, mask=mask)
-
-                # Retrieve the augmented image and mask
-                img_augmented = augmented['image']
-                mask_augmented = augmented['mask']
-
-                # Check if there are instances in the augmentations
-                obj_ids = np.unique(mask_augmented)
-                obj_ids = obj_ids[1:]
-                num_objs = len(obj_ids)
-        
-            # H and W correspond to the Crop made. If not, (443,512)
-            img = img_augmented    # shape (H, W)
-            mask = mask_augmented  # shape (H, W)
-
-        # Tensor with mask for each of the instances
-        masks = np.zeros((num_objs , mask.shape[0] , mask.shape[1]))
-        boxes = []
-        for i,obj in enumerate(obj_ids):
-            masks[i][mask == obj] = True
-
-            pos = np.where(masks[i])
-            xmin = np.min(pos[1])
-            xmax = np.max(pos[1])
-            ymin = np.min(pos[0])
-            ymax = np.max(pos[0])
-            boxes.append([xmin , ymin , xmax , ymax])
-            
-        boxes = torch.as_tensor(boxes , dtype = torch.float32)
-        labels = torch.ones((num_objs,) , dtype = torch.int64)
         
         img = Image.fromarray(img).convert("RGB")         # shape (3, W, H)
         img = transforms.ToTensor()(img)                  # shape (3, H, W)
@@ -680,5 +720,4 @@
         target["labels"] = labels
         target["masks"] = mask
 
-        return img, target
->>>>>>> 4b6cee5e
+        return img, target